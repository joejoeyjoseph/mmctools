--- conflicted
+++ resolved
@@ -373,21 +373,16 @@
                     datadict[varn] = ((tsdata[:,1:] + tsdata[:,:-1]) / 2).ravel()
                 elif varn == 'th':
                     # theta is a special case
-<<<<<<< HEAD
                     
                     # JLCY
                     # the following line results in error: tsdata[:,-1] are above 300 consistently
                     # assert np.all(tsdata[:,-1] == 300), 'Unexpected nonzero value for theta'
                     # /JLCY
                     
-=======
-                    #assert np.all(tsdata[:,-1] == TH0), 'Unexpected nonzero value for theta'
->>>>>>> ab045253
                     # drop the trailing 0 for already unstaggered quantities
                     datadict[varn] = tsdata[:,:-1].ravel()
                 else:
                     # other quantities already unstaggered
-<<<<<<< HEAD
                     if not varn == 'ww':
                         # don't throw a warning if w is already unstaggered by the code
                         # last value is (w(model top) + 0.0)/2.0
@@ -398,11 +393,9 @@
                         # assert np.all(tsdata[:,-1] == 0), 'Unexpected nonzero value for '+varn
                         # /JLCY
                         
-=======
                     #if not varn == 'ww':
                     #    # don't throw a warning if w is already unstaggered by the code
                     #    assert np.all(tsdata[:,-1] == 0), 'Unexpected nonzero value for '+varn
->>>>>>> ab045253
                     # drop the trailing 0 for already unstaggered quantities
                     datadict[varn] = tsdata[:,:-1].ravel()
             else:
@@ -1214,11 +1207,8 @@
         If True, then x and y coordinates will match the corresponding
         dimension to facilitate and expedite xarray operations
     """
-<<<<<<< HEAD
     TH0 = 300.0 #WRF convention base-state theta = 300.0 K
-=======
     import wrf as wrfpy
->>>>>>> ab045253
     dims_dict = {
         'Time':'datetime',
         'bottom_top':'nz',
